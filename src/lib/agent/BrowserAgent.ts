--- conflicted
+++ resolved
@@ -396,10 +396,6 @@
     while (outer_loop_index < BrowserAgent.MAX_STEPS_OUTER_LOOP) {
       this.checkIfAborted();
 
-<<<<<<< HEAD
-      // 1. PLAN: Create a new plan and show for editing
-      const plan = await this._createMultiStepPlanWithPreview(task);
-=======
       // 1. PLAN: Use provided initial plan for first cycle, otherwise create a new plan
       let plan: Plan;
       if (outer_loop_index === 0 && initialPlan) {
@@ -410,7 +406,6 @@
         // Create a new plan for subsequent iterations or when no initial plan
         plan = await this._createMultiStepPlan(task);
       }
->>>>>>> 454650ab
 
       // 2. Convert plan to TODOs
       await this._updateTodosFromPlan(plan);
