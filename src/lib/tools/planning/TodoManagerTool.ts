import { DynamicStructuredTool } from '@langchain/core/tools'
import { z } from 'zod'
import { ExecutionContext } from '@/lib/runtime/ExecutionContext'
import { toolSuccess, toolError } from '@/lib/tools/Tool.interface'

// Input schema for TODO operations
const TodoInputSchema = z.object({
  action: z.enum(['list', 'add_multiple', 'complete', 'skip', 'go_back', 'replace_all', 'get_next']),  // Action to perform
  todos: z.array(z.object({ content: z.string() })).optional(),  // For add/replace actions
  ids: z.array(z.number().int()).optional()  // For complete/skip/go_back actions
})

type TodoInput = z.infer<typeof TodoInputSchema>

/**
 * Factory function to create TodoManagerTool
 */
export function createTodoManagerTool(executionContext: ExecutionContext): DynamicStructuredTool {
  return new DynamicStructuredTool({
    name: 'todo_manager_tool',
<<<<<<< HEAD
    description: 'Manage TODO list for complex tasks. Actions: list (returns current TODOs as XML), add_multiple (add new TODOs), complete (mark a single TODO as done - pass array with single ID), skip (skip a single TODO by removing it - pass array with single ID), go_back (mark a TODO and all subsequent ones as not done - pass array with single ID), replace_all (clear and add new TODOs).',
=======
    description: 'Manage TODO list for complex tasks. Actions: list (returns current TODOs as XML), get_next (get next TODO to work on), add_multiple (add new TODOs), complete (mark a single TODO as done - pass array with single ID), skip (skip a single TODO by removing it - pass array with single ID), go_back (mark a TODO and all subsequent ones as not done - pass array with single ID), replace_all (clear and add new TODOs).',
>>>>>>> 0ad31b11
    schema: TodoInputSchema,
    func: async (args: TodoInput): Promise<string> => {
      const todoStore = executionContext.todoStore
      
      try {
        let resultMessage = 'Success'
        
        switch (args.action) {
          case 'list':
            // Return XML representation of current TODOs
            return JSON.stringify({
              ok: true,
              output: todoStore.getXml()
            })
          
          case 'add_multiple':
            if (!args.todos || args.todos.length === 0) {
              throw new Error('todos array is required for add_multiple action')
            }
            todoStore.addMultiple(args.todos.map(t => t.content))
            resultMessage = `Added ${args.todos.length} TODOs`
            break
          
          case 'complete':
            // Validate single ID only
            if (!args.ids || args.ids.length !== 1) {
              throw new Error('complete action requires exactly one ID in the ids array')
            }
            const completeId = args.ids[0]
            todoStore.complete(completeId)
            resultMessage = `Completed TODO: ${completeId}`
            break
          
          case 'skip':
            // Validate single ID only
            if (!args.ids || args.ids.length !== 1) {
              throw new Error('skip action requires exactly one ID in the ids array')
            }
            const skipId = args.ids[0]
            todoStore.skip(skipId)
            resultMessage = `Skipped TODO: ${skipId}`
            break
          
          case 'go_back':
            // Validate single ID only
            if (!args.ids || args.ids.length !== 1) {
              throw new Error('go_back action requires exactly one ID in the ids array')
            }
            const goBackId = args.ids[0]
            todoStore.goBack(goBackId)
            resultMessage = `Went back to TODO: ${goBackId} and marked it and all subsequent TODOs as not done`
            break
          
          case 'replace_all':
            if (!args.todos) {
              throw new Error('todos array is required for replace_all action')
            }
            todoStore.replaceAll(args.todos.map(t => t.content))
            resultMessage = `Replaced all TODOs with ${args.todos.length} new items`
            break
          
          case 'get_next':
            const nextTodo = todoStore.getNextTodo()
            if (!nextTodo) {
              return JSON.stringify({
                ok: true,
                output: null,
                message: 'No more TODOs to execute'
              })
            }
            return JSON.stringify({
              ok: true,
              output: {
                id: nextTodo.id,
                content: nextTodo.content,
                status: nextTodo.status
              }
            })
        }
        
        return JSON.stringify({
          ok: true,
          output: resultMessage
        })
      } catch (error) {
        const errorMessage = error instanceof Error ? error.message : String(error)
        return JSON.stringify(toolError(errorMessage))
      }
    }
  })
}<|MERGE_RESOLUTION|>--- conflicted
+++ resolved
@@ -18,11 +18,7 @@
 export function createTodoManagerTool(executionContext: ExecutionContext): DynamicStructuredTool {
   return new DynamicStructuredTool({
     name: 'todo_manager_tool',
-<<<<<<< HEAD
-    description: 'Manage TODO list for complex tasks. Actions: list (returns current TODOs as XML), add_multiple (add new TODOs), complete (mark a single TODO as done - pass array with single ID), skip (skip a single TODO by removing it - pass array with single ID), go_back (mark a TODO and all subsequent ones as not done - pass array with single ID), replace_all (clear and add new TODOs).',
-=======
     description: 'Manage TODO list for complex tasks. Actions: list (returns current TODOs as XML), get_next (get next TODO to work on), add_multiple (add new TODOs), complete (mark a single TODO as done - pass array with single ID), skip (skip a single TODO by removing it - pass array with single ID), go_back (mark a TODO and all subsequent ones as not done - pass array with single ID), replace_all (clear and add new TODOs).',
->>>>>>> 0ad31b11
     schema: TodoInputSchema,
     func: async (args: TodoInput): Promise<string> => {
       const todoStore = executionContext.todoStore
